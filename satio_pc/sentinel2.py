import tempfile
import warnings

import numpy as np
import xarray as xr
import dask.array as da
from loguru import logger

from satio_pc.preprocessing.timer import FeaturesTimer


def mask_clouds(darr, scl_mask):
    """darr has dims (time, band, y, x),
    mask has dims (time, y, x)"""
    mask = da.broadcast_to(scl_mask.data, darr.shape)
    darr_masked = da.where(~mask, 0, darr)
    return darr.copy(data=darr_masked)


def force_unique_time(darr):
    """Add microseconds to time vars which repeats in order to make the
    time index of the DataArray unique, as sometimes observations from the same
    day can be split in multiple obs"""
    unique_ts, counts_ts = np.unique(darr.time, return_counts=True)
    double_ts = unique_ts[np.where(counts_ts > 1)]

    new_time = []
    c = 0
    for i in range(darr.time.size):
        v = darr.time[i].values
        if v in double_ts:
            v = v + c
            c += 1
        new_time.append(v)
    new_time = np.array(new_time)
    darr['time'] = new_time
    return darr


def harmonize(data):
    """
    Harmonize new Sentinel-2 data to the old baseline.

    https://planetarycomputer.microsoft.com/dataset/sentinel-2-l2a#Baseline-Change
    https://github.com/microsoft/PlanetaryComputer/issues/134

    Parameters
    ----------
    data: xarray.DataArray
        A DataArray with four dimensions: time, band, y, x

    Returns
    -------
    harmonized: xarray.DataArray
        A DataArray with all values harmonized to the old
        processing baseline.
    """
    baseline = data.coords['s2:processing_baseline'].astype(float)
    baseline_flag = baseline < 4

    if all(baseline_flag):
        return data

    offset = 1000
    bands = ["B01", "B02", "B03", "B04",
             "B05", "B06", "B07", "B08",
             "B8A", "B09", "B10", "B11", "B12"]

    old = data.isel(time=baseline_flag)
    to_process = list(set(bands) & set(data.band.data.tolist()))

    new = data.sel(time=~baseline_flag).drop_sel(band=to_process)

    new_harmonized = data.sel(time=~baseline_flag, band=to_process).copy()

    new_harmonized = new_harmonized.clip(offset)
    new_harmonized -= offset

    new = xr.concat([new, new_harmonized], "band").sel(
        band=data.band.data.tolist())
    return xr.concat([old, new], dim="time")


def load_l2a(bounds,
             epsg,
             tile,
             start_date,
             end_date,
             max_cloud_cover=90):
    import pystac_client
    import planetary_computer
    import stackstac

    catalog = pystac_client.Client.open(
        "https://planetarycomputer.microsoft.com/api/stac/v1",
        modifier=planetary_computer.sign_inplace,
    )

    time_range = f"{start_date}/{end_date}"

    query_params = {"eo:cloud_cover": {"lt": max_cloud_cover},
                    "s2:mgrs_tile": {"eq": tile}}

    search = catalog.search(collections=["sentinel-2-l2a"],
                            datetime=time_range,
                            query=query_params)
    items = search.get_all_items()

    assets_10m = ['B02', 'B03', 'B04', 'B08']
    assets_20m = ['B05', 'B06', 'B07', 'B8A', 'B11', 'B12']
    assets_60m = ['B01', 'B09']
    scl = 'SCL'

    ds = {}
    assets = {10: assets_10m,
              20: assets_20m,
              60: assets_60m,
              'scl': [scl]}

    chunksize = {10: 1024,
                 20: 512,
                 60: 512,
                 'scl': 512}

    dtype = {10: np.uint16,
             20: np.uint16,
             60: np.uint16,
             'scl': np.uint8}

    keep_vars = ['time', 'band', 'y', 'x', 'id', 's2:processing_baseline']
    for res in assets.keys():
        ds[res] = stackstac.stack(items,
                                  assets=assets[res],
                                  epsg=f'EPSG:{epsg}',
                                  bounds=bounds,
                                  chunksize=chunksize[res],
                                  xy_coords='center',
                                  rescale=False,
                                  dtype=dtype[res],
                                  fill_value=0)
        del ds[res].attrs['spec']
        ds_vars = list(ds[res].coords.keys())
        drop_vars = [v for v in ds_vars if v not in keep_vars]
        ds[res] = ds[res].drop_vars(drop_vars)
        ds[res] = force_unique_time(ds[res])

        # coerce dtypes
        for v in ['id', 'band', 's2:processing_baseline']:
            ds[res][v] = ds[res][v].astype(str)

        for res in 10, 20, 60:
            # harmonize values for processing baseline 4.0 (25th Jan 2022)
            ds[res] = ds[res].ewc.harmonize()

<<<<<<< HEAD
@xr.register_dataarray_accessor("satio")
class ESAWorldCoverTimeSeries:
    def __init__(self, xarray_obj):
        self._obj = xarray_obj
        self._obj.attrs['bounds'] = self.bounds
        # run check that we have a timeseries
        # assert xarray_obj.dims == ('time', 'band', 'y', 'x')

    def rescale(self,
                scale=2,
                order=1,
                preserve_range=True,
                nodata_value=0):
        return rescale_ts(self._obj,
                          scale=scale,
                          order=order,
                          preserve_range=preserve_range,
                          nodata_value=nodata_value)

    def mask(self, mask):
        return mask_clouds(self._obj, mask)

    def composite(self,
                  freq=7,
                  window=None,
                  start=None,
                  end=None,
                  use_all_obs=False):
        return calculate_moving_composite(self._obj,
                                          freq,
                                          window,
                                          start,
                                          end,
                                          use_all_obs)

    def interpolate(self):
        darr_interp = da.map_blocks(
            interpolate_ts_linear,
            self._obj.data,
            dtype=self._obj.dtype,
            chunks=self._obj.chunks)

        out = self._obj.copy(data=darr_interp)
        return out

    def multitemporal_speckle(self, kernel='gamma', mtwin=15, enl=7):
        return multitemporal_speckle_ts(self._obj, kernel, mtwin, enl)

    def s2indices(self, indices, clip=True, rsi_meta=None):
        """Compute Sentinel-2 remote sensing indices"""
        return rsi_ts(self._obj, indices, clip, rsi_meta=rsi_meta)

    def percentile(self, q=[10, 25, 50, 75, 90]):
        """Compute set of percentiles for the time-series bands"""
        return percentile(self._obj, q)

    @property
    def bounds(self):

        darr = self._obj

        res = darr.x[1] - darr.x[0]
        hres = res / 2

        xmin = (darr.x[0] - hres).values.tolist()
        xmax = (darr.x[-1] + hres).values.tolist()

        ymin = (darr.y[-1] - hres).values.tolist()
        ymax = (darr.y[0] + hres).values.tolist()

        return xmin, ymin, xmax, ymax

    def harmonize(self):
        return harmonize(self._obj)

    def cache(self, tempdir='.', chunks=(-1, -1, 256, 256)):
        tmpfile = tempfile.NamedTemporaryFile(suffix='.nc',
                                              prefix='satio-',
                                              dir=tempdir)

        chunks = self._obj.chunks if chunks is None else chunks
        
        with warnings.catch_warnings():
            warnings.simplefilter("ignore")
            
            self._obj.to_netcdf(tmpfile.name)
            darr = xr.open_dataarray(tmpfile.name).chunk(chunks)

        atexit.register(tmpfile.close)
        return darr

    def rgb(self, bands=None, vmin=0, vmax=1000, **kwargs):
        import hvplot.xarray  # noqa
        import hvplot.pandas  # noqa
        import panel as pn  # noqa
        import panel.widgets as pnw

        bands = ['B04', 'B03', 'B02'] if bands is None else bands
        im = self._obj.sel(band=bands).clip(vmin, vmax) / (vmax - vmin)
        return im.interactive.sel(
            time=pnw.DiscreteSlider).hvplot.rgb(
                x='x', y='y',
            bands='band',
            data_aspect=1,
            xaxis=None,
            yaxis=None,
            **kwargs)

    def plot(self, band=None, vmin=None, vmax=None,
             colormap='plasma', **kwargs):
        import hvplot.xarray  # noqa
        import hvplot.pandas  # noqa
        import panel as pn  # noqa
        import panel.widgets as pnw

        im = self._obj
        band = im.band[0] if band is None else band
        im = im.sel(band=band)
        return im.interactive.sel(time=pnw.DiscreteSlider).plot(
            vmin=vmin,
            vmax=vmax,
            colormap=colormap,
            **kwargs)
=======
    return ds[10], ds[20], ds[60], ds['scl']
>>>>>>> e180f046


def preprocess_s2(ds10_block,
                  ds20_block,
                  scl20_block,
                  start_date,
                  end_date,
                  composite_freq=10,
                  composite_window=20,
                  reflectance=True,
                  tmpdir='.'):

    timer10 = FeaturesTimer(10)
    timer20 = FeaturesTimer(20)

    with tempfile.TemporaryDirectory(prefix='ewc_tmp-', dir=tmpdir) as \
            tmpdirname:

        # download
        logger.info("Loading block data")
        timer10.load.start()
        ds10_block = ds10_block.ewc.cache(tmpdirname)
        timer10.load.stop()

        timer20.load.start()
        ds20_block = ds20_block.ewc.cache(tmpdirname)
        scl20_block = scl20_block.ewc.cache(tmpdirname)
        scl10_block = scl20_block.ewc.rescale(scale=2,
                                              order=0)
        scl10_block = scl10_block.ewc.cache(tmpdirname)
        timer20.load.stop()

        # 10m
        # mask clouds
        timer10.composite.start()
        ds10_block_masked = ds10_block.ewc.mask(
            scl10_block).ewc.cache(tmpdirname)

        logger.info("Compositing 10m block data")
        # composite
        ds10_block_comp = ds10_block_masked.ewc.composite(
            freq=composite_freq,
            window=composite_window,
            start=start_date,
            end=end_date).ewc.cache(tmpdirname)
        timer10.composite.stop()

        logger.info("Interpolating 10m block data")
        # interpolation
        timer10.interpolate.start()
        ds10_block_interp = ds10_block_comp.ewc.interpolate(
        ).ewc.cache(tmpdirname)
        timer10.interpolate.stop()

        # 20m
        # mask
        timer20.composite.start()
        ds20_block_masked = ds20_block.ewc.mask(
            scl20_block).ewc.cache(tmpdirname)

        logger.info("Compositing 20m block data")
        # composite
        ds20_block_comp = ds20_block_masked.ewc.composite(
            freq=composite_freq,
            window=composite_window,
            start=start_date,
            end=end_date).ewc.cache(tmpdirname)
        timer20.composite.stop()

        logger.info("Interpolating 20m block data")
        # interpolation
        timer20.interpolate.start()
        ds20_block_interp = ds20_block_comp.ewc.interpolate(
        ).ewc.cache(tmpdirname)
        timer20.interpolate.stop()

        logger.info("Merging 10m and 20m series")
        # merging to 10m cleaned data
        ds20_block_interp_10m = ds20_block_interp.ewc.rescale(scale=2,
                                                              order=1,
                                                              nodata_value=0)
        dsm10 = xr.concat([ds10_block_interp,
                           ds20_block_interp_10m],
                          dim='band')

        if reflectance:
            dsm10 = dsm10.astype(np.float32) / 10000

        dsm10.attrs = ds10_block.attrs

        for t in timer10, timer20:
            t.load.log()
            t.composite.log()
            t.interpolate.log()

    dsm10 = dsm10.ewc.cache(tmpdir)

    return dsm10<|MERGE_RESOLUTION|>--- conflicted
+++ resolved
@@ -152,133 +152,8 @@
             # harmonize values for processing baseline 4.0 (25th Jan 2022)
             ds[res] = ds[res].ewc.harmonize()
 
-<<<<<<< HEAD
-@xr.register_dataarray_accessor("satio")
-class ESAWorldCoverTimeSeries:
-    def __init__(self, xarray_obj):
-        self._obj = xarray_obj
-        self._obj.attrs['bounds'] = self.bounds
-        # run check that we have a timeseries
-        # assert xarray_obj.dims == ('time', 'band', 'y', 'x')
-
-    def rescale(self,
-                scale=2,
-                order=1,
-                preserve_range=True,
-                nodata_value=0):
-        return rescale_ts(self._obj,
-                          scale=scale,
-                          order=order,
-                          preserve_range=preserve_range,
-                          nodata_value=nodata_value)
-
-    def mask(self, mask):
-        return mask_clouds(self._obj, mask)
-
-    def composite(self,
-                  freq=7,
-                  window=None,
-                  start=None,
-                  end=None,
-                  use_all_obs=False):
-        return calculate_moving_composite(self._obj,
-                                          freq,
-                                          window,
-                                          start,
-                                          end,
-                                          use_all_obs)
-
-    def interpolate(self):
-        darr_interp = da.map_blocks(
-            interpolate_ts_linear,
-            self._obj.data,
-            dtype=self._obj.dtype,
-            chunks=self._obj.chunks)
-
-        out = self._obj.copy(data=darr_interp)
-        return out
-
-    def multitemporal_speckle(self, kernel='gamma', mtwin=15, enl=7):
-        return multitemporal_speckle_ts(self._obj, kernel, mtwin, enl)
-
-    def s2indices(self, indices, clip=True, rsi_meta=None):
-        """Compute Sentinel-2 remote sensing indices"""
-        return rsi_ts(self._obj, indices, clip, rsi_meta=rsi_meta)
-
-    def percentile(self, q=[10, 25, 50, 75, 90]):
-        """Compute set of percentiles for the time-series bands"""
-        return percentile(self._obj, q)
-
-    @property
-    def bounds(self):
-
-        darr = self._obj
-
-        res = darr.x[1] - darr.x[0]
-        hres = res / 2
-
-        xmin = (darr.x[0] - hres).values.tolist()
-        xmax = (darr.x[-1] + hres).values.tolist()
-
-        ymin = (darr.y[-1] - hres).values.tolist()
-        ymax = (darr.y[0] + hres).values.tolist()
-
-        return xmin, ymin, xmax, ymax
-
-    def harmonize(self):
-        return harmonize(self._obj)
-
-    def cache(self, tempdir='.', chunks=(-1, -1, 256, 256)):
-        tmpfile = tempfile.NamedTemporaryFile(suffix='.nc',
-                                              prefix='satio-',
-                                              dir=tempdir)
-
-        chunks = self._obj.chunks if chunks is None else chunks
-        
-        with warnings.catch_warnings():
-            warnings.simplefilter("ignore")
-            
-            self._obj.to_netcdf(tmpfile.name)
-            darr = xr.open_dataarray(tmpfile.name).chunk(chunks)
-
-        atexit.register(tmpfile.close)
-        return darr
-
-    def rgb(self, bands=None, vmin=0, vmax=1000, **kwargs):
-        import hvplot.xarray  # noqa
-        import hvplot.pandas  # noqa
-        import panel as pn  # noqa
-        import panel.widgets as pnw
-
-        bands = ['B04', 'B03', 'B02'] if bands is None else bands
-        im = self._obj.sel(band=bands).clip(vmin, vmax) / (vmax - vmin)
-        return im.interactive.sel(
-            time=pnw.DiscreteSlider).hvplot.rgb(
-                x='x', y='y',
-            bands='band',
-            data_aspect=1,
-            xaxis=None,
-            yaxis=None,
-            **kwargs)
-
-    def plot(self, band=None, vmin=None, vmax=None,
-             colormap='plasma', **kwargs):
-        import hvplot.xarray  # noqa
-        import hvplot.pandas  # noqa
-        import panel as pn  # noqa
-        import panel.widgets as pnw
-
-        im = self._obj
-        band = im.band[0] if band is None else band
-        im = im.sel(band=band)
-        return im.interactive.sel(time=pnw.DiscreteSlider).plot(
-            vmin=vmin,
-            vmax=vmax,
-            colormap=colormap,
-            **kwargs)
-=======
     return ds[10], ds[20], ds[60], ds['scl']
->>>>>>> e180f046
+
 
 
 def preprocess_s2(ds10_block,
